--- conflicted
+++ resolved
@@ -3,11 +3,8 @@
 import (
 	"context"
 	"fmt"
-<<<<<<< HEAD
 	"strings"
-=======
 	"log"
->>>>>>> cc9d9ad7
 
 	"github.com/gardener/docode/pkg/api"
 	"github.com/gardener/docode/pkg/backend"
@@ -62,35 +59,9 @@
 	}
 }
 
-<<<<<<< HEAD
 func tasks(node *api.Node, parent *api.Node, t []interface{}, handlers backend.ResourceHandlers) {
 	if node.Nodes != nil {
-		for _, n := range node.Nodes {
-			if len(n.Source) > 0 {
-				// for _, s := range n.Source {
-				parents := node.Parents()
-				pathSegments := make([]string, len(parents))
-				for _, p := range parents {
-					pathSegments = append(pathSegments, p.Name)
-				}
-				path := strings.Join(pathSegments, "/")
-				t = append(t, &Task{
-					node:      n,
-					localPath: path,
-				})
-				// }
-			}
-			tasks(n, node, t, handlers)
-		}
-	}
-}
-
-=======
-// Serialize resolves and serializes
->>>>>>> cc9d9ad7
-func (r *Reactor) Serialize(ctx context.Context, docs *api.Documentation) error {
 	if err := r.Resolve(ctx, docs.Root); err != nil {
-		return err
 	}
 
 	documentationTasks := make([]interface{}, 0)
